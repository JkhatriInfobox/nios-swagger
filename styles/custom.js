(function() {
  // Configuration
  const CONFIG = {
    defaultVersion: 'v2.13.6',
    versions: [
      {
        wapi: 'v2.13.6',
        niosSupport: 'NIOS: v9.0.6'
      },
      {
        wapi: 'v2.13.1',
        niosSupport: 'NIOS: v9.0.1 - v9.0.3'
      }
      // Add future versions here in the same format
    ],
    defaultSpec: 'dns.json',
    specNamesSorted: true, // Sort spec names alphabetically
    showLoadingIndicator: true // Show a loading indicator while specs load
  };

  // Get the version from URL parameter or use default
  const urlParams = new URLSearchParams(window.location.search);
  const currentVersion = urlParams.get('version') || CONFIG.defaultVersion;

  // Set base path according to selected version
  const basePath = `swagger-ui/openspec/${currentVersion}`;

  // Track loaded state
  let swaggerInitialized = false;

  // Wait for the original Swagger UI to initialize
  const checkInterval = setInterval(() => {
    if (window.ui) {
      clearInterval(checkInterval);
      initializeSwaggerUI();
    }
  }, 10);

  // Initialize the Swagger UI with our configuration
  function initializeSwaggerUI() {
    // Create specification URLs
    let specUrls = [
      {url: `${basePath}/acl.json`, name: "ACL"},
      {url: `${basePath}/cloud.json`, name: "Cloud"},
      {url: `${basePath}/dhcp.json`, name: "DHCP"},
      {url: `${basePath}/discovery.json`, name: "Discovery"},
      {url: `${basePath}/dns.json`, name: "DNS"},
      {url: `${basePath}/dtc.json`, name: "DTC"},
      // {url: `${basePath}/federatedrealms.json`, name: "Federated Realms"},
      {url: `${basePath}/grid.json`, name: "Grid"},
      {url: `${basePath}/ipam.json`, name: "IPAM"},
      {url: `${basePath}/microsoftserver.json`, name: "Microsoft Server"},
      {url: `${basePath}/misc.json`, name: "Misc"},
      {url: `${basePath}/notification.json`, name: "Notification"},
      {url: `${basePath}/parentalcontrol.json`, name: "Parental Control"},
      {url: `${basePath}/rir.json`, name: "RIR"},
      {url: `${basePath}/rpz.json`, name: "RPZ"},
      {url: `${basePath}/security.json`, name: "Security"},
      {url: `${basePath}/smartfolder.json`, name: "Smart Folder"},
      {url: `${basePath}/threatinsight.json`, name: "Threat Insight"},
      {url: `${basePath}/threatprotection.json`, name: "Threat Protection"}
    ];

<<<<<<< HEAD
  // Only add Federated Realms for versions other than 2.13.1
  if (currentVersion !== 'v2.13.1') {
    specUrls.push({url: `${basePath}/federatedrealms.json`, name: "Federated Realms"});
  }


=======
>>>>>>> 5ae41478
    // Sort specs alphabetically if configured
    if (CONFIG.specNamesSorted) {
      specUrls.sort((a, b) => a.name.localeCompare(b.name));
    }

    // Initialize Swagger UI with error handling
    try {
      window.ui = SwaggerUIBundle({
        url: `${basePath}/${CONFIG.defaultSpec}`,
        urls: specUrls,
        dom_id: '#swagger-ui',
        deepLinking: true,
        presets: [
          SwaggerUIBundle.presets.apis,
          SwaggerUIStandalonePreset
        ],
        plugins: [
          SwaggerUIBundle.plugins.DownloadUrl
        ],
        layout: "StandaloneLayout",
        supportedSubmitMethods: [],
        onComplete: function() {
          // UI fully rendered
          swaggerInitialized = true;
        }
      });
    } catch (e) {
      console.error("Failed to initialize Swagger UI:", e);
      document.getElementById('swagger-ui').innerHTML =
        `<div style="padding: 20px; text-align: center;">
          <h3>Error loading API documentation</h3>
          <p>There was a problem loading the specification for ${currentVersion}.</p>
          <p>Error details: ${e.message}</p>
        </div>`;
    }

    // Set up observers for UI elements
    setupUIObservers();
  }

  // Setup the MutationObservers for the UI elements
  function setupUIObservers() {
    // Single observer for all UI elements
    const observer = new MutationObserver((mutations) => {
      // Check for topbar
      const topbar = document.querySelector('.topbar .download-url-wrapper');
      if (topbar) {
        observer.disconnect(); // Stop observing once found
        addWapiVersionToTopbar(topbar, currentVersion);
      }
    });

    // Start observing with a single observer
    observer.observe(document.body, {
      childList: true,
      subtree: true
    });
  }

  // Function to add WAPI version to topbar
  function addWapiVersionToTopbar(topbar, currentVersion) {
    // Create HTML for the WAPI version selector
    const wapiVersionHTML = `
      <div class="download-url-wrapper wapi-version-wrapper" style="margin-left: 15px;">
        <label class="select-label" for="wapi-version-selector">
          <span>WAPI Version</span>
          <select id="wapi-version-selector">
            ${CONFIG.versions.map(version =>
              `<option value="${version.wapi}" ${version.wapi === currentVersion ? 'selected' : ''}>${version.wapi} (${version.niosSupport})</option>`
            ).join('')}
          </select>
        </label>
      </div>
    `;

    // Check if selector is already added
    if (!document.getElementById('wapi-version-selector')) {
      // Insert after the existing dropdown
      topbar.insertAdjacentHTML('afterend', wapiVersionHTML);

      // Add event listener
      document.getElementById('wapi-version-selector').addEventListener('change', (e) => {
        const newVersion = e.target.value;
        const newUrl = new URL(window.location.href);
        newUrl.searchParams.set('version', newVersion);
        window.location.href = newUrl.toString();
      });
    }
  }

  // Helper to create version change URL
  function createVersionURL(version) {
    const url = new URL(window.location.href);
    url.searchParams.set('version', version);
    return url.toString();
  }
})();<|MERGE_RESOLUTION|>--- conflicted
+++ resolved
@@ -46,7 +46,6 @@
       {url: `${basePath}/discovery.json`, name: "Discovery"},
       {url: `${basePath}/dns.json`, name: "DNS"},
       {url: `${basePath}/dtc.json`, name: "DTC"},
-      // {url: `${basePath}/federatedrealms.json`, name: "Federated Realms"},
       {url: `${basePath}/grid.json`, name: "Grid"},
       {url: `${basePath}/ipam.json`, name: "IPAM"},
       {url: `${basePath}/microsoftserver.json`, name: "Microsoft Server"},
@@ -61,15 +60,10 @@
       {url: `${basePath}/threatprotection.json`, name: "Threat Protection"}
     ];
 
-<<<<<<< HEAD
   // Only add Federated Realms for versions other than 2.13.1
   if (currentVersion !== 'v2.13.1') {
     specUrls.push({url: `${basePath}/federatedrealms.json`, name: "Federated Realms"});
   }
-
-
-=======
->>>>>>> 5ae41478
     // Sort specs alphabetically if configured
     if (CONFIG.specNamesSorted) {
       specUrls.sort((a, b) => a.name.localeCompare(b.name));
